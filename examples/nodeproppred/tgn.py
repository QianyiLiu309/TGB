# This code achieves a performance of around 96.60%. However, it is not
# directly comparable to the results reported by the TGN paper since a
# slightly different evaluation setup is used here.
# In particular, predictions in the same batch are made in parallel, i.e.
# predictions for interactions later in the batch have no access to any
# information whatsoever about previous interactions in the same batch.
# On the contrary, when sampling node neighborhoods for interactions later in
# the batch, the TGN paper code has access to previous interactions in the
# batch.
# While both approaches are correct, together with the authors of the paper we
# decided to present this version here as it is more realsitic and a better
# test bed for future methods.

import os.path as osp
from tqdm import tqdm
import torch
import numpy as np
import matplotlib.pyplot as plt
from sklearn.metrics import average_precision_score, roc_auc_score
from sklearn.metrics import ndcg_score
from torch.nn import Linear

from torch_geometric.datasets import JODIEDataset
from torch_geometric.loader import TemporalDataLoader
from torch_geometric.nn import TGNMemory, TransformerConv
from torch_geometric.nn.models.tgn import (
    IdentityMessage,
    LastAggregator,
    LastNeighborLoader,
)

from tgb.nodeproppred.dataset_pyg import PyGNodePropertyDataset
import torch.nn.functional as F
import time



device = torch.device('cuda' if torch.cuda.is_available() else 'cpu')
#device = 'cpu'

#! first need to provide pyg dataset support for lastfm dataset

name = "lastfmgenre"
dataset = PyGNodePropertyDataset(name=name, root="datasets")
train_mask = dataset.train_mask
val_mask = dataset.val_mask
test_mask = dataset.test_mask

num_classes = dataset.num_classes
data = dataset.data[0]
print (data)
data.t = data.t.long()
data = data.to(device)

print (type(data))

train_data = data[train_mask]
val_data = data[val_mask]
test_data = data[test_mask]


# train_data, val_data, test_data = data.train_val_test_split(
#     val_ratio=0.15, test_ratio=0.15)

print ("finished setting up dataset")

# Ensure to only sample actual destination nodes as negatives.
min_dst_idx, max_dst_idx = int(data.dst.min()), int(data.dst.max())
<<<<<<< HEAD
=======


train_data, val_data, test_data = data.train_val_test_split(
    val_ratio=0.15, test_ratio=0.15)
>>>>>>> 6ca6e371

batch_size = 200

train_loader = TemporalDataLoader(train_data, batch_size=batch_size)
val_loader = TemporalDataLoader(val_data, batch_size=batch_size)
test_loader = TemporalDataLoader(test_data, batch_size=batch_size)

neighbor_loader = LastNeighborLoader(data.num_nodes, size=10, device=device)


class GraphAttentionEmbedding(torch.nn.Module):
    def __init__(self, in_channels, out_channels, msg_dim, time_enc):
        super().__init__()
        self.time_enc = time_enc
        edge_dim = msg_dim + time_enc.out_channels
        self.conv = TransformerConv(in_channels, out_channels // 2, heads=2,
                                    dropout=0.1, edge_dim=edge_dim)

    def forward(self, x, last_update, edge_index, t, msg):
        rel_t = last_update[edge_index[0]] - t
        rel_t_enc = self.time_enc(rel_t.to(x.dtype))
        edge_attr = torch.cat([rel_t_enc, msg], dim=-1)
        return self.conv(x, edge_index, edge_attr)


class LinkPredictor(torch.nn.Module):
    def __init__(self, in_channels):
        super().__init__()
        self.lin_src = Linear(in_channels, in_channels)
        self.lin_dst = Linear(in_channels, in_channels)
        self.lin_final = Linear(in_channels, 1)

    def forward(self, z_src, z_dst):
        h = self.lin_src(z_src) + self.lin_dst(z_dst)
        h = h.relu()
        return self.lin_final(h)


class NodePredictor(torch.nn.Module):
    def __init__(self, in_dim, out_dim):
        super().__init__()
        self.lin_node = Linear(in_dim, in_dim)
        self.out = Linear(in_dim, out_dim)

    def forward(self, node_embed):
        h = self.lin_node(node_embed)
        h = h.relu()
        h = self.out(h)
        output = F.log_softmax(h, dim=-1)
        return output



memory_dim = time_dim = embedding_dim = 100

memory = TGNMemory(
    data.num_nodes,
    data.msg.size(-1),
    memory_dim,
    time_dim,
    message_module=IdentityMessage(data.msg.size(-1), memory_dim, time_dim),
    aggregator_module=LastAggregator(),
).to(device)

gnn = GraphAttentionEmbedding(
    in_channels=memory_dim,
    out_channels=embedding_dim,
    msg_dim=data.msg.size(-1),
    time_enc=memory.time_enc,
).to(device)

#link_pred = LinkPredictor(in_channels=embedding_dim).to(device)
node_pred = NodePredictor(in_dim=embedding_dim, out_dim=num_classes).to(device)

optimizer = torch.optim.Adam(
    set(memory.parameters()) | set(gnn.parameters())
    | set(node_pred.parameters()), lr=0.0001)
#criterion = torch.nn.BCEWithLogitsLoss()
criterion = torch.nn.CrossEntropyLoss()
# Helper vector to map global node indices to local ones.
assoc = torch.empty(data.num_nodes, dtype=torch.long, device=device)


def plot_curve(scores, out_name):
    plt.plot(scores, color="#e34a33")
    plt.ylabel("score")
    plt.savefig(out_name + ".pdf")
    plt.close()



def train(plotting=True):
    """
    also want to track the training curve now
    """
    train_ndcg = []
    memory.train()
    gnn.train()
    node_pred.train()

    memory.reset_state()  # Start with a fresh memory.
    neighbor_loader.reset_state()  # Start with an empty graph.

    total_loss = 0
    label_t = dataset.get_label_time() #check when does the first label start
    TOP_Ks = [5,10,20]
    total_ncdg = np.zeros(len(TOP_Ks)) 
    track_ncdg = []
    num_labels = 0

    print ("training starts")
    for batch in tqdm(train_loader):
        batch = batch.to(device)
        optimizer.zero_grad()
        src, pos_dst, t, msg = batch.src, batch.dst, batch.t, batch.msg


        query_t = batch.t[-1]
        if (query_t > label_t):
            label_tuple = dataset.get_node_label(query_t)
            label_ts, label_srcs, labels = label_tuple[0], label_tuple[1], label_tuple[2]
            label_t = dataset.get_label_time()
            label_srcs = label_srcs.to(device)


            #! problem with current implementation
            '''
            to feed into gnn requires edge index and last update
            however the nodes might not have been upated recently
            rel_t = last_update[edge_index[0]] - t
            IndexError: index 533 is out of bounds for dimension 0 with size 46
            '''

            # must require edges for time dependent embedding
            # apply edge index as self-loops
            self_loop = torch.zeros(2,label_ts.shape[0], dtype=int).to(device)
            self_msg = torch.ones(label_ts.shape[0],1).float().to(device)

            #.unique()
            n_id = label_srcs
            n_id, _, _ = neighbor_loader(n_id)
            z, last_update = memory(n_id)

            all_update = torch.zeros(label_ts.shape[0]).float().to(device)

            z = gnn(z, last_update, self_loop, label_ts.to(device),
                self_msg)

            z = z[0:labels.shape[0]]

            #loss and metric computation

            pred = node_pred(z)
            loss = criterion(pred, labels.to(device))
            np_pred = pred.cpu().detach().numpy()
            np_true = labels.cpu().detach().numpy()

            for i in range(len(TOP_Ks)):
                ncdg_score = ndcg_score(np_true, np_pred, k=TOP_Ks[i])
                total_ncdg[i] += ncdg_score * label_ts.shape[0]
                if (TOP_Ks[i] == 10):
                    track_ncdg.append(ncdg_score)

            num_labels += label_ts.shape[0]

            loss.backward()
            optimizer.step()
            total_loss += float(loss)


        n_id = torch.cat([src, pos_dst]).unique()
        n_id, edge_index, e_id = neighbor_loader(n_id)
        assoc[n_id] = torch.arange(n_id.size(0), device=device)

        z, last_update = memory(n_id)
        z = gnn(z, last_update, edge_index, data.t[e_id].to(device),
                data.msg[e_id].to(device))

        # Update memory and neighbor loader with ground-truth state.
        memory.update_state(src, pos_dst, t, msg)
        neighbor_loader.insert(src, pos_dst)
        memory.detach()

    if (plotting):
        plot_curve(track_ncdg, "training_curve_ncdg10")

    metric_dict = {
    "ce":total_loss / num_labels,
    }

    for i in range(len(TOP_Ks)):
        k = TOP_Ks[i]
        metric_dict["ndcg_" + str(k)] = total_ncdg[i] / num_labels
    return metric_dict


@torch.no_grad()
def test(loader):
    memory.eval()
    gnn.eval()
    node_pred.eval()

    torch.manual_seed(12345)  # Ensure deterministic sampling across epochs.
    total_ncdg = 0
    label_t = dataset.get_label_time() #check when does the first label start
    #TOP_K = 10
    TOP_Ks = [5,10,20]
    total_ncdg = np.zeros(len(TOP_Ks)) 
    num_labels = 0

    print ("testing starts")
    for batch in tqdm(loader):
        batch = batch.to(device)
        src, pos_dst, t, msg = batch.src, batch.dst, batch.t, batch.msg

        query_t = batch.t[-1]
        if (query_t > label_t):
            label_tuple = dataset.get_node_label(query_t)
            if (label_tuple is None):
                break
            label_ts, label_srcs, labels = label_tuple[0], label_tuple[1], label_tuple[2]
            label_t = dataset.get_label_time()
            label_srcs = label_srcs.to(device)

            self_loop = torch.zeros(2,label_ts.shape[0], dtype=int).to(device)
            self_msg = torch.ones(label_ts.shape[0],1).float().to(device)

            n_id = label_srcs
            n_id, _, _ = neighbor_loader(n_id)
            z, last_update = memory(n_id)
            z = gnn(z, last_update, self_loop, label_ts.to(device),
                self_msg)

            z = z[0:labels.shape[0]]
            #loss and metric computation
            pred = node_pred(z)
            np_pred = pred.cpu().detach().numpy()
            np_true = labels.cpu().detach().numpy()

            for i in range(len(TOP_Ks)):
                ncdg_score = ndcg_score(np_true, np_pred, k=TOP_Ks[i])
                total_ncdg[i] += ncdg_score * label_ts.shape[0]

            num_labels += label_ts.shape[0]

        n_id = torch.cat([src, pos_dst]).unique()
        n_id, edge_index, e_id = neighbor_loader(n_id)

        z, last_update = memory(n_id)
        z = gnn(z, last_update, edge_index, data.t[e_id].to(device),
                data.msg[e_id].to(device))

        memory.update_state(src, pos_dst, t, msg)
        neighbor_loader.insert(src, pos_dst)

    metric_dict = {}

    for i in range(len(TOP_Ks)):
        k = TOP_Ks[i]
        metric_dict["ndcg_" + str(k)] = total_ncdg[i] / num_labels
    return metric_dict

for epoch in range(1, 51):
    start_time = time.time()
    train_dict = train()
    print ("------------------------------------")
    print(f'training Epoch: {epoch:02d}')
    print (train_dict)
    print("Training takes--- %s seconds ---" % (time.time() - start_time))

    start_time = time.time()
    val_dict = test(val_loader)
    print (val_dict)
    print("Validation takes--- %s seconds ---" % (time.time() - start_time))

    start_time = time.time()
    test_dict = test(test_loader)
    print (test_dict)
    dataset.reset_label_time()
    print("Test takes--- %s seconds ---" % (time.time() - start_time))
    print ("------------------------------------")



<|MERGE_RESOLUTION|>--- conflicted
+++ resolved
@@ -66,13 +66,6 @@
 
 # Ensure to only sample actual destination nodes as negatives.
 min_dst_idx, max_dst_idx = int(data.dst.min()), int(data.dst.max())
-<<<<<<< HEAD
-=======
-
-
-train_data, val_data, test_data = data.train_val_test_split(
-    val_ratio=0.15, test_ratio=0.15)
->>>>>>> 6ca6e371
 
 batch_size = 200
 
