from tqdm import tqdm
import torch
import numpy as np
import matplotlib.pyplot as plt
from sklearn.metrics import ndcg_score
from torch.nn import Linear

from torch_geometric.loader import TemporalDataLoader
from torch_geometric.nn import TGNMemory, TransformerConv
from torch_geometric.nn.models.tgn import (
    IdentityMessage,
    LastAggregator,
    LastNeighborLoader,
)

from modules.decoder import NodePredictor
from modules.emb_module import GraphAttentionEmbedding
from tgb.nodeproppred.dataset_pyg import PyGNodePropertyDataset
from tgb.nodeproppred.evaluate import Evaluator
<<<<<<< HEAD
from tgb.utils.utils import set_random_seed
from tgb.utils.stats import plot_curve
import torch.nn.functional as F
=======
>>>>>>> de573099
import time

#hyperparameters
seed = 1
torch.manual_seed(seed)
set_random_seed(seed)

lr = 0.0001
epochs = 10 #50

device = torch.device('cuda' if torch.cuda.is_available() else 'cpu')
name = "un_trade"
dataset = PyGNodePropertyDataset(name=name, root="datasets")
train_mask = dataset.train_mask
val_mask = dataset.val_mask
test_mask = dataset.test_mask

eval_metric = dataset.eval_metric
num_classes = dataset.num_classes
data = dataset.get_TemporalData()
data = data.to(device)

evaluator = Evaluator(name=name)


train_data = data[train_mask]
val_data = data[val_mask]
test_data = data[test_mask]

# Ensure to only sample actual destination nodes as negatives.
min_dst_idx, max_dst_idx = int(data.dst.min()), int(data.dst.max())

batch_size = 200

train_loader = TemporalDataLoader(train_data, batch_size=batch_size)
val_loader = TemporalDataLoader(val_data, batch_size=batch_size)
test_loader = TemporalDataLoader(test_data, batch_size=batch_size)

neighbor_loader = LastNeighborLoader(data.num_nodes, size=10, device=device)

memory_dim = time_dim = embedding_dim = 100

memory = TGNMemory(
    data.num_nodes,
    data.msg.size(-1),
    memory_dim,
    time_dim,
    message_module=IdentityMessage(data.msg.size(-1), memory_dim, time_dim),
    aggregator_module=LastAggregator(),
).to(device)

gnn = GraphAttentionEmbedding(
    in_channels=memory_dim,
    out_channels=embedding_dim,
    msg_dim=data.msg.size(-1),
    time_enc=memory.time_enc,
).to(device).float()

node_pred = NodePredictor(in_dim=embedding_dim, out_dim=num_classes).to(device)

optimizer = torch.optim.Adam(
    set(memory.parameters()) | set(gnn.parameters())
    | set(node_pred.parameters()), lr=lr)

criterion = torch.nn.CrossEntropyLoss()
# Helper vector to map global node indices to local ones.
assoc = torch.empty(data.num_nodes, dtype=torch.long, device=device)


def plot_curve(scores, out_name):
    plt.plot(scores, color="#e34a33")
    plt.ylabel("score")
    plt.savefig(out_name + ".pdf")
    plt.close()


def process_edges(src, dst, t, msg):
    if src.nelement() > 0:
        #msg = msg.to(torch.float32)
        memory.update_state(src, dst, t, msg)
        neighbor_loader.insert(src, dst)

def train():
    memory.train()
    gnn.train()
    node_pred.train()

    memory.reset_state()  # Start with a fresh memory.
    neighbor_loader.reset_state()  # Start with an empty graph.

    total_loss = 0
    label_t = dataset.get_label_time() #check when does the first label start
    num_labels = 0
    total_ndcg = 0

    for batch in tqdm(train_loader):
        batch = batch.to(device)
        optimizer.zero_grad()
        src, dst, t, msg = batch.src, batch.dst, batch.t, batch.msg       

        query_t = batch.t[-1]
        #check if this batch moves to the next day
        if (query_t > label_t):

            # find the node labels from the past day
            label_tuple = dataset.get_node_label(query_t)
            label_ts, label_srcs, labels = label_tuple[0], label_tuple[1], label_tuple[2]
            label_t = dataset.get_label_time()
            label_srcs = label_srcs.to(device)

            # Process all edges that are still in the past day
            previous_day_mask = batch.t < label_t
            process_edges(src[previous_day_mask], dst[previous_day_mask], t[previous_day_mask], msg[previous_day_mask])
            # Reset edges to be the edges from tomorrow so they can be used later
            src, dst, t, msg = src[~previous_day_mask], dst[~previous_day_mask], t[~previous_day_mask], msg[~previous_day_mask]

            """
            modified for node property prediction
            1. sample neighbors from the neighbor loader for all nodes to be predicted
            2. extract memory from the sampled neighbors and the nodes
            3. run gnn with the extracted memory embeddings and the corresponding time and message
            """
            n_id = label_srcs
            n_id_neighbors, mem_edge_index, e_id = neighbor_loader(n_id) 
            assoc[n_id_neighbors] = torch.arange(n_id_neighbors.size(0), device=device)

            z, last_update = memory(n_id_neighbors)
            
            z = gnn(z, last_update, mem_edge_index, data.t[e_id].to(device), data.msg[e_id].to(device))
            z = z[assoc[n_id]]

            #loss and metric computation
            pred = node_pred(z)

            loss = criterion(pred, labels.to(device))
            np_pred = pred.cpu().detach().numpy()
            np_true = labels.cpu().detach().numpy()
            
            
            input_dict = {"y_true": np_true, "y_pred": np_pred, 'eval_metric': ['ndcg']}
            result_dict = evaluator.eval(input_dict) 
            ndcg= result_dict['ndcg']
            total_ndcg += ndcg
            num_labels += label_ts.shape[0]

            loss.backward()
            optimizer.step()
            total_loss += float(loss)

        # Update memory and neighbor loader with ground-truth state.
        process_edges(src, dst, t, msg)
        memory.detach()

    metric_dict = {
    "ce":total_loss / num_labels,
    }
    metric_dict['ndcg'] = total_ndcg / num_labels
    return metric_dict


@torch.no_grad()
def test(loader):
    memory.eval()
    gnn.eval()
    node_pred.eval()

    total_ndcg = 0
    label_t = dataset.get_label_time() #check when does the first label start
    num_labels = 0

    for batch in tqdm(loader):
        batch = batch.to(device)
        src, dst, t, msg = batch.src, batch.dst, batch.t, batch.msg

        query_t = batch.t[-1]
        if (query_t > label_t):
            label_tuple = dataset.get_node_label(query_t)
            if (label_tuple is None):
                break
            label_ts, label_srcs, labels = label_tuple[0], label_tuple[1], label_tuple[2]
            label_t = dataset.get_label_time()
            label_srcs = label_srcs.to(device)

            # Process all edges that are still in the past day
            previous_day_mask = batch.t < label_t
            process_edges(src[previous_day_mask], dst[previous_day_mask], t[previous_day_mask], msg[previous_day_mask])
            # Reset edges to be the edges from tomorrow so they can be used later
            src, dst, t, msg = src[~previous_day_mask], dst[~previous_day_mask], t[~previous_day_mask], msg[~previous_day_mask]


            """
            modified for node property prediction
            1. sample neighbors from the neighbor loader for all nodes to be predicted
            2. extract memory from the sampled neighbors and the nodes
            3. run gnn with the extracted memory embeddings and the corresponding time and message
            """
            n_id = label_srcs
            n_id_neighbors, mem_edge_index, e_id = neighbor_loader(n_id) 
            assoc[n_id_neighbors] = torch.arange(n_id_neighbors.size(0), device=device)

            z, last_update = memory(n_id_neighbors)
            z = gnn(z, last_update, mem_edge_index, data.t[e_id].to(device), data.msg[e_id].to(device))
            z = z[assoc[n_id]]

            #loss and metric computation
            pred = node_pred(z)
            np_pred = pred.cpu().detach().numpy()
            np_true = labels.cpu().detach().numpy()

            input_dict = {"y_true": np_true, "y_pred": np_pred, 'eval_metric': ['ndcg']}
            result_dict = evaluator.eval(input_dict) 
            ndcg= result_dict['ndcg']
            total_ndcg += ndcg
            num_labels += label_ts.shape[0]

        process_edges(src, dst, t, msg)

    metric_dict = {}
    metric_dict['ndcg'] = total_ndcg / num_labels
    return metric_dict


<<<<<<< HEAD
train_curve = []
val_curve = []
test_curve = []

for epoch in range(1, epochs + 1):
=======

for epoch in range(1, 51):
>>>>>>> de573099
    start_time = time.time()
    train_dict = train()
    print ("------------------------------------")
    print(f'training Epoch: {epoch:02d}')
    print (train_dict)
    train_curve.append(train_dict[eval_metric])
    print("Training takes--- %s seconds ---" % (time.time() - start_time))

    start_time = time.time()
    val_dict = test(val_loader)
    print (val_dict)
    val_curve.append(val_dict[eval_metric])
    print("Validation takes--- %s seconds ---" % (time.time() - start_time))

    start_time = time.time()
    test_dict = test(test_loader)
    print (test_dict)
    test_curve.append(test_dict[eval_metric])
    print("Test takes--- %s seconds ---" % (time.time() - start_time))
    print ("------------------------------------")
    dataset.reset_label_time()


#code for plotting
plot_curve(train_curve, "train_curve")
plot_curve(val_curve, "val_curve")
plot_curve(test_curve, "test_curve")




<|MERGE_RESOLUTION|>--- conflicted
+++ resolved
@@ -1,288 +1,280 @@
-from tqdm import tqdm
-import torch
-import numpy as np
-import matplotlib.pyplot as plt
-from sklearn.metrics import ndcg_score
-from torch.nn import Linear
-
-from torch_geometric.loader import TemporalDataLoader
-from torch_geometric.nn import TGNMemory, TransformerConv
-from torch_geometric.nn.models.tgn import (
-    IdentityMessage,
-    LastAggregator,
-    LastNeighborLoader,
-)
-
-from modules.decoder import NodePredictor
-from modules.emb_module import GraphAttentionEmbedding
-from tgb.nodeproppred.dataset_pyg import PyGNodePropertyDataset
-from tgb.nodeproppred.evaluate import Evaluator
-<<<<<<< HEAD
-from tgb.utils.utils import set_random_seed
-from tgb.utils.stats import plot_curve
-import torch.nn.functional as F
-=======
->>>>>>> de573099
-import time
-
-#hyperparameters
-seed = 1
-torch.manual_seed(seed)
-set_random_seed(seed)
-
-lr = 0.0001
-epochs = 10 #50
-
-device = torch.device('cuda' if torch.cuda.is_available() else 'cpu')
-name = "un_trade"
-dataset = PyGNodePropertyDataset(name=name, root="datasets")
-train_mask = dataset.train_mask
-val_mask = dataset.val_mask
-test_mask = dataset.test_mask
-
-eval_metric = dataset.eval_metric
-num_classes = dataset.num_classes
-data = dataset.get_TemporalData()
-data = data.to(device)
-
-evaluator = Evaluator(name=name)
-
-
-train_data = data[train_mask]
-val_data = data[val_mask]
-test_data = data[test_mask]
-
-# Ensure to only sample actual destination nodes as negatives.
-min_dst_idx, max_dst_idx = int(data.dst.min()), int(data.dst.max())
-
-batch_size = 200
-
-train_loader = TemporalDataLoader(train_data, batch_size=batch_size)
-val_loader = TemporalDataLoader(val_data, batch_size=batch_size)
-test_loader = TemporalDataLoader(test_data, batch_size=batch_size)
-
-neighbor_loader = LastNeighborLoader(data.num_nodes, size=10, device=device)
-
-memory_dim = time_dim = embedding_dim = 100
-
-memory = TGNMemory(
-    data.num_nodes,
-    data.msg.size(-1),
-    memory_dim,
-    time_dim,
-    message_module=IdentityMessage(data.msg.size(-1), memory_dim, time_dim),
-    aggregator_module=LastAggregator(),
-).to(device)
-
-gnn = GraphAttentionEmbedding(
-    in_channels=memory_dim,
-    out_channels=embedding_dim,
-    msg_dim=data.msg.size(-1),
-    time_enc=memory.time_enc,
-).to(device).float()
-
-node_pred = NodePredictor(in_dim=embedding_dim, out_dim=num_classes).to(device)
-
-optimizer = torch.optim.Adam(
-    set(memory.parameters()) | set(gnn.parameters())
-    | set(node_pred.parameters()), lr=lr)
-
-criterion = torch.nn.CrossEntropyLoss()
-# Helper vector to map global node indices to local ones.
-assoc = torch.empty(data.num_nodes, dtype=torch.long, device=device)
-
-
-def plot_curve(scores, out_name):
-    plt.plot(scores, color="#e34a33")
-    plt.ylabel("score")
-    plt.savefig(out_name + ".pdf")
-    plt.close()
-
-
-def process_edges(src, dst, t, msg):
-    if src.nelement() > 0:
-        #msg = msg.to(torch.float32)
-        memory.update_state(src, dst, t, msg)
-        neighbor_loader.insert(src, dst)
-
-def train():
-    memory.train()
-    gnn.train()
-    node_pred.train()
-
-    memory.reset_state()  # Start with a fresh memory.
-    neighbor_loader.reset_state()  # Start with an empty graph.
-
-    total_loss = 0
-    label_t = dataset.get_label_time() #check when does the first label start
-    num_labels = 0
-    total_ndcg = 0
-
-    for batch in tqdm(train_loader):
-        batch = batch.to(device)
-        optimizer.zero_grad()
-        src, dst, t, msg = batch.src, batch.dst, batch.t, batch.msg       
-
-        query_t = batch.t[-1]
-        #check if this batch moves to the next day
-        if (query_t > label_t):
-
-            # find the node labels from the past day
-            label_tuple = dataset.get_node_label(query_t)
-            label_ts, label_srcs, labels = label_tuple[0], label_tuple[1], label_tuple[2]
-            label_t = dataset.get_label_time()
-            label_srcs = label_srcs.to(device)
-
-            # Process all edges that are still in the past day
-            previous_day_mask = batch.t < label_t
-            process_edges(src[previous_day_mask], dst[previous_day_mask], t[previous_day_mask], msg[previous_day_mask])
-            # Reset edges to be the edges from tomorrow so they can be used later
-            src, dst, t, msg = src[~previous_day_mask], dst[~previous_day_mask], t[~previous_day_mask], msg[~previous_day_mask]
-
-            """
-            modified for node property prediction
-            1. sample neighbors from the neighbor loader for all nodes to be predicted
-            2. extract memory from the sampled neighbors and the nodes
-            3. run gnn with the extracted memory embeddings and the corresponding time and message
-            """
-            n_id = label_srcs
-            n_id_neighbors, mem_edge_index, e_id = neighbor_loader(n_id) 
-            assoc[n_id_neighbors] = torch.arange(n_id_neighbors.size(0), device=device)
-
-            z, last_update = memory(n_id_neighbors)
-            
-            z = gnn(z, last_update, mem_edge_index, data.t[e_id].to(device), data.msg[e_id].to(device))
-            z = z[assoc[n_id]]
-
-            #loss and metric computation
-            pred = node_pred(z)
-
-            loss = criterion(pred, labels.to(device))
-            np_pred = pred.cpu().detach().numpy()
-            np_true = labels.cpu().detach().numpy()
-            
-            
-            input_dict = {"y_true": np_true, "y_pred": np_pred, 'eval_metric': ['ndcg']}
-            result_dict = evaluator.eval(input_dict) 
-            ndcg= result_dict['ndcg']
-            total_ndcg += ndcg
-            num_labels += label_ts.shape[0]
-
-            loss.backward()
-            optimizer.step()
-            total_loss += float(loss)
-
-        # Update memory and neighbor loader with ground-truth state.
-        process_edges(src, dst, t, msg)
-        memory.detach()
-
-    metric_dict = {
-    "ce":total_loss / num_labels,
-    }
-    metric_dict['ndcg'] = total_ndcg / num_labels
-    return metric_dict
-
-
-@torch.no_grad()
-def test(loader):
-    memory.eval()
-    gnn.eval()
-    node_pred.eval()
-
-    total_ndcg = 0
-    label_t = dataset.get_label_time() #check when does the first label start
-    num_labels = 0
-
-    for batch in tqdm(loader):
-        batch = batch.to(device)
-        src, dst, t, msg = batch.src, batch.dst, batch.t, batch.msg
-
-        query_t = batch.t[-1]
-        if (query_t > label_t):
-            label_tuple = dataset.get_node_label(query_t)
-            if (label_tuple is None):
-                break
-            label_ts, label_srcs, labels = label_tuple[0], label_tuple[1], label_tuple[2]
-            label_t = dataset.get_label_time()
-            label_srcs = label_srcs.to(device)
-
-            # Process all edges that are still in the past day
-            previous_day_mask = batch.t < label_t
-            process_edges(src[previous_day_mask], dst[previous_day_mask], t[previous_day_mask], msg[previous_day_mask])
-            # Reset edges to be the edges from tomorrow so they can be used later
-            src, dst, t, msg = src[~previous_day_mask], dst[~previous_day_mask], t[~previous_day_mask], msg[~previous_day_mask]
-
-
-            """
-            modified for node property prediction
-            1. sample neighbors from the neighbor loader for all nodes to be predicted
-            2. extract memory from the sampled neighbors and the nodes
-            3. run gnn with the extracted memory embeddings and the corresponding time and message
-            """
-            n_id = label_srcs
-            n_id_neighbors, mem_edge_index, e_id = neighbor_loader(n_id) 
-            assoc[n_id_neighbors] = torch.arange(n_id_neighbors.size(0), device=device)
-
-            z, last_update = memory(n_id_neighbors)
-            z = gnn(z, last_update, mem_edge_index, data.t[e_id].to(device), data.msg[e_id].to(device))
-            z = z[assoc[n_id]]
-
-            #loss and metric computation
-            pred = node_pred(z)
-            np_pred = pred.cpu().detach().numpy()
-            np_true = labels.cpu().detach().numpy()
-
-            input_dict = {"y_true": np_true, "y_pred": np_pred, 'eval_metric': ['ndcg']}
-            result_dict = evaluator.eval(input_dict) 
-            ndcg= result_dict['ndcg']
-            total_ndcg += ndcg
-            num_labels += label_ts.shape[0]
-
-        process_edges(src, dst, t, msg)
-
-    metric_dict = {}
-    metric_dict['ndcg'] = total_ndcg / num_labels
-    return metric_dict
-
-
-<<<<<<< HEAD
-train_curve = []
-val_curve = []
-test_curve = []
-
-for epoch in range(1, epochs + 1):
-=======
-
-for epoch in range(1, 51):
->>>>>>> de573099
-    start_time = time.time()
-    train_dict = train()
-    print ("------------------------------------")
-    print(f'training Epoch: {epoch:02d}')
-    print (train_dict)
-    train_curve.append(train_dict[eval_metric])
-    print("Training takes--- %s seconds ---" % (time.time() - start_time))
-
-    start_time = time.time()
-    val_dict = test(val_loader)
-    print (val_dict)
-    val_curve.append(val_dict[eval_metric])
-    print("Validation takes--- %s seconds ---" % (time.time() - start_time))
-
-    start_time = time.time()
-    test_dict = test(test_loader)
-    print (test_dict)
-    test_curve.append(test_dict[eval_metric])
-    print("Test takes--- %s seconds ---" % (time.time() - start_time))
-    print ("------------------------------------")
-    dataset.reset_label_time()
-
-
-#code for plotting
-plot_curve(train_curve, "train_curve")
-plot_curve(val_curve, "val_curve")
-plot_curve(test_curve, "test_curve")
-
-
-
-
+from tqdm import tqdm
+import torch
+import numpy as np
+import matplotlib.pyplot as plt
+from sklearn.metrics import ndcg_score
+from torch.nn import Linear
+
+from torch_geometric.loader import TemporalDataLoader
+from torch_geometric.nn import TGNMemory, TransformerConv
+from torch_geometric.nn.models.tgn import (
+    IdentityMessage,
+    LastAggregator,
+    LastNeighborLoader,
+)
+
+from modules.decoder import NodePredictor
+from modules.emb_module import GraphAttentionEmbedding
+from tgb.nodeproppred.dataset_pyg import PyGNodePropertyDataset
+from tgb.nodeproppred.evaluate import Evaluator
+from tgb.utils.utils import set_random_seed
+from tgb.utils.stats import plot_curve
+import torch.nn.functional as F
+import time
+
+#hyperparameters
+seed = 1
+torch.manual_seed(seed)
+set_random_seed(seed)
+
+lr = 0.0001
+epochs = 10 #50
+
+device = torch.device('cuda' if torch.cuda.is_available() else 'cpu')
+name = "un_trade"
+dataset = PyGNodePropertyDataset(name=name, root="datasets")
+train_mask = dataset.train_mask
+val_mask = dataset.val_mask
+test_mask = dataset.test_mask
+
+eval_metric = dataset.eval_metric
+num_classes = dataset.num_classes
+data = dataset.get_TemporalData()
+data = data.to(device)
+
+evaluator = Evaluator(name=name)
+
+
+train_data = data[train_mask]
+val_data = data[val_mask]
+test_data = data[test_mask]
+
+# Ensure to only sample actual destination nodes as negatives.
+min_dst_idx, max_dst_idx = int(data.dst.min()), int(data.dst.max())
+
+batch_size = 200
+
+train_loader = TemporalDataLoader(train_data, batch_size=batch_size)
+val_loader = TemporalDataLoader(val_data, batch_size=batch_size)
+test_loader = TemporalDataLoader(test_data, batch_size=batch_size)
+
+neighbor_loader = LastNeighborLoader(data.num_nodes, size=10, device=device)
+
+memory_dim = time_dim = embedding_dim = 100
+
+memory = TGNMemory(
+    data.num_nodes,
+    data.msg.size(-1),
+    memory_dim,
+    time_dim,
+    message_module=IdentityMessage(data.msg.size(-1), memory_dim, time_dim),
+    aggregator_module=LastAggregator(),
+).to(device)
+
+gnn = GraphAttentionEmbedding(
+    in_channels=memory_dim,
+    out_channels=embedding_dim,
+    msg_dim=data.msg.size(-1),
+    time_enc=memory.time_enc,
+).to(device).float()
+
+node_pred = NodePredictor(in_dim=embedding_dim, out_dim=num_classes).to(device)
+
+optimizer = torch.optim.Adam(
+    set(memory.parameters()) | set(gnn.parameters())
+    | set(node_pred.parameters()), lr=lr)
+
+criterion = torch.nn.CrossEntropyLoss()
+# Helper vector to map global node indices to local ones.
+assoc = torch.empty(data.num_nodes, dtype=torch.long, device=device)
+
+
+def plot_curve(scores, out_name):
+    plt.plot(scores, color="#e34a33")
+    plt.ylabel("score")
+    plt.savefig(out_name + ".pdf")
+    plt.close()
+
+
+def process_edges(src, dst, t, msg):
+    if src.nelement() > 0:
+        #msg = msg.to(torch.float32)
+        memory.update_state(src, dst, t, msg)
+        neighbor_loader.insert(src, dst)
+
+def train():
+    memory.train()
+    gnn.train()
+    node_pred.train()
+
+    memory.reset_state()  # Start with a fresh memory.
+    neighbor_loader.reset_state()  # Start with an empty graph.
+
+    total_loss = 0
+    label_t = dataset.get_label_time() #check when does the first label start
+    num_labels = 0
+    total_ndcg = 0
+
+    for batch in tqdm(train_loader):
+        batch = batch.to(device)
+        optimizer.zero_grad()
+        src, dst, t, msg = batch.src, batch.dst, batch.t, batch.msg       
+
+        query_t = batch.t[-1]
+        #check if this batch moves to the next day
+        if (query_t > label_t):
+
+            # find the node labels from the past day
+            label_tuple = dataset.get_node_label(query_t)
+            label_ts, label_srcs, labels = label_tuple[0], label_tuple[1], label_tuple[2]
+            label_t = dataset.get_label_time()
+            label_srcs = label_srcs.to(device)
+
+            # Process all edges that are still in the past day
+            previous_day_mask = batch.t < label_t
+            process_edges(src[previous_day_mask], dst[previous_day_mask], t[previous_day_mask], msg[previous_day_mask])
+            # Reset edges to be the edges from tomorrow so they can be used later
+            src, dst, t, msg = src[~previous_day_mask], dst[~previous_day_mask], t[~previous_day_mask], msg[~previous_day_mask]
+
+            """
+            modified for node property prediction
+            1. sample neighbors from the neighbor loader for all nodes to be predicted
+            2. extract memory from the sampled neighbors and the nodes
+            3. run gnn with the extracted memory embeddings and the corresponding time and message
+            """
+            n_id = label_srcs
+            n_id_neighbors, mem_edge_index, e_id = neighbor_loader(n_id) 
+            assoc[n_id_neighbors] = torch.arange(n_id_neighbors.size(0), device=device)
+
+            z, last_update = memory(n_id_neighbors)
+            
+            z = gnn(z, last_update, mem_edge_index, data.t[e_id].to(device), data.msg[e_id].to(device))
+            z = z[assoc[n_id]]
+
+            #loss and metric computation
+            pred = node_pred(z)
+
+            loss = criterion(pred, labels.to(device))
+            np_pred = pred.cpu().detach().numpy()
+            np_true = labels.cpu().detach().numpy()
+            
+            
+            input_dict = {"y_true": np_true, "y_pred": np_pred, 'eval_metric': ['ndcg']}
+            result_dict = evaluator.eval(input_dict) 
+            ndcg= result_dict['ndcg']
+            total_ndcg += ndcg
+            num_labels += label_ts.shape[0]
+
+            loss.backward()
+            optimizer.step()
+            total_loss += float(loss)
+
+        # Update memory and neighbor loader with ground-truth state.
+        process_edges(src, dst, t, msg)
+        memory.detach()
+
+    metric_dict = {
+    "ce":total_loss / num_labels,
+    }
+    metric_dict['ndcg'] = total_ndcg / num_labels
+    return metric_dict
+
+
+@torch.no_grad()
+def test(loader):
+    memory.eval()
+    gnn.eval()
+    node_pred.eval()
+
+    total_ndcg = 0
+    label_t = dataset.get_label_time() #check when does the first label start
+    num_labels = 0
+
+    for batch in tqdm(loader):
+        batch = batch.to(device)
+        src, dst, t, msg = batch.src, batch.dst, batch.t, batch.msg
+
+        query_t = batch.t[-1]
+        if (query_t > label_t):
+            label_tuple = dataset.get_node_label(query_t)
+            if (label_tuple is None):
+                break
+            label_ts, label_srcs, labels = label_tuple[0], label_tuple[1], label_tuple[2]
+            label_t = dataset.get_label_time()
+            label_srcs = label_srcs.to(device)
+
+            # Process all edges that are still in the past day
+            previous_day_mask = batch.t < label_t
+            process_edges(src[previous_day_mask], dst[previous_day_mask], t[previous_day_mask], msg[previous_day_mask])
+            # Reset edges to be the edges from tomorrow so they can be used later
+            src, dst, t, msg = src[~previous_day_mask], dst[~previous_day_mask], t[~previous_day_mask], msg[~previous_day_mask]
+
+
+            """
+            modified for node property prediction
+            1. sample neighbors from the neighbor loader for all nodes to be predicted
+            2. extract memory from the sampled neighbors and the nodes
+            3. run gnn with the extracted memory embeddings and the corresponding time and message
+            """
+            n_id = label_srcs
+            n_id_neighbors, mem_edge_index, e_id = neighbor_loader(n_id) 
+            assoc[n_id_neighbors] = torch.arange(n_id_neighbors.size(0), device=device)
+
+            z, last_update = memory(n_id_neighbors)
+            z = gnn(z, last_update, mem_edge_index, data.t[e_id].to(device), data.msg[e_id].to(device))
+            z = z[assoc[n_id]]
+
+            #loss and metric computation
+            pred = node_pred(z)
+            np_pred = pred.cpu().detach().numpy()
+            np_true = labels.cpu().detach().numpy()
+
+            input_dict = {"y_true": np_true, "y_pred": np_pred, 'eval_metric': ['ndcg']}
+            result_dict = evaluator.eval(input_dict) 
+            ndcg= result_dict['ndcg']
+            total_ndcg += ndcg
+            num_labels += label_ts.shape[0]
+
+        process_edges(src, dst, t, msg)
+
+    metric_dict = {}
+    metric_dict['ndcg'] = total_ndcg / num_labels
+    return metric_dict
+
+
+train_curve = []
+val_curve = []
+test_curve = []
+
+for epoch in range(1, epochs + 1):
+    start_time = time.time()
+    train_dict = train()
+    print ("------------------------------------")
+    print(f'training Epoch: {epoch:02d}')
+    print (train_dict)
+    train_curve.append(train_dict[eval_metric])
+    print("Training takes--- %s seconds ---" % (time.time() - start_time))
+
+    start_time = time.time()
+    val_dict = test(val_loader)
+    print (val_dict)
+    val_curve.append(val_dict[eval_metric])
+    print("Validation takes--- %s seconds ---" % (time.time() - start_time))
+
+    start_time = time.time()
+    test_dict = test(test_loader)
+    print (test_dict)
+    test_curve.append(test_dict[eval_metric])
+    print("Test takes--- %s seconds ---" % (time.time() - start_time))
+    print ("------------------------------------")
+    dataset.reset_label_time()
+
+
+#code for plotting
+plot_curve(train_curve, "train_curve")
+plot_curve(val_curve, "val_curve")
+plot_curve(test_curve, "test_curve")
+
+
+
+