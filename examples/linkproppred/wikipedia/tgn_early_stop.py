"""
Dynamic Link Prediction with a TGN model with Early Stopping
Reference: 
    - https://github.com/pyg-team/pytorch_geometric/blob/master/examples/tgn.py
"""

import math
import timeit

import os
import os.path as osp
from pathlib import Path
import numpy as np

import torch
from sklearn.metrics import average_precision_score, roc_auc_score
from torch.nn import Linear

from torch_geometric.datasets import JODIEDataset
from torch_geometric.loader import TemporalDataLoader

from torch_geometric.nn import TransformerConv

# internal imports
from tgb.utils.utils import get_args, set_random_seed, save_results
from tgb.linkproppred.evaluate import Evaluator
from modules.decoder import LinkPredictor
from modules.emb_module import GraphAttentionEmbedding
from modules.msg_func import IdentityMessage
from modules.msg_agg import LastAggregator
from modules.neighbor_loader import LastNeighborLoader
from modules.memory_module import TGNMemory
from modules.early_stopping import  EarlyStopMonitor
from tgb.linkproppred.dataset_pyg import PyGLinkPropPredDataset


# ==========
# ========== Define helper function...
# ==========

def train():
    model['memory'].train()
    model['gnn'].train()
    model['link_pred'].train()

    model['memory'].reset_state()  # Start with a fresh memory.
    neighbor_loader.reset_state()  # Start with an empty graph.

    total_loss = 0
    for batch in train_loader:
        batch = batch.to(device)
        optimizer.zero_grad()

        src, pos_dst, t, msg = batch.src, batch.dst, batch.t, batch.msg

        # Sample negative destination nodes.
        neg_dst = torch.randint(
            min_dst_idx,
            max_dst_idx + 1,
            (src.size(0),),
            dtype=torch.long,
            device=device,
        )

        n_id = torch.cat([src, pos_dst, neg_dst]).unique()
        n_id, edge_index, e_id = neighbor_loader(n_id)
        assoc[n_id] = torch.arange(n_id.size(0), device=device)

        # Get updated memory of all nodes involved in the computation.
        z, last_update = model['memory'](n_id)
        z = model['gnn'](
            z,
            last_update,
            edge_index,
            data.t[e_id].to(device),
            data.msg[e_id].to(device),
        )

        pos_out = model['link_pred'](z[assoc[src]], z[assoc[pos_dst]])
        neg_out = model['link_pred'](z[assoc[src]], z[assoc[neg_dst]])

        loss = criterion(pos_out, torch.ones_like(pos_out))
        loss += criterion(neg_out, torch.zeros_like(neg_out))

        # Update memory and neighbor loader with ground-truth state.
        model['memory'].update_state(src, pos_dst, t, msg)
        neighbor_loader.insert(src, pos_dst)

        loss.backward()
        optimizer.step()
        model['memory'].detach()
        total_loss += float(loss) * batch.num_events

    return total_loss / train_data.num_events


@torch.no_grad()
def test_one_vs_many(loader, neg_sampler, split_mode):
    """
    Evaluated the dynamic link prediction
    """
    model['memory'].eval()
    model['gnn'].eval()
    model['link_pred'].eval()

    perf_list = []

    for pos_batch in loader:
        pos_src, pos_dst, pos_t, pos_msg = (
            pos_batch.src,
            pos_batch.dst,
            pos_batch.t,
            pos_batch.msg,
        )

        neg_batch_list = neg_sampler.query_batch(pos_src, pos_dst, pos_t, split_mode=split_mode)

        for idx, neg_batch in enumerate(neg_batch_list):
            src = torch.full((1 + len(neg_batch),), pos_src[idx], device=device)
            dst = torch.tensor(
                np.concatenate(
                    ([np.array([pos_dst.cpu().numpy()[idx]]), np.array(neg_batch)]),
                    axis=0,
                ),
                device=device,
            )

            n_id = torch.cat([src, dst]).unique()
            n_id, edge_index, e_id = neighbor_loader(n_id)
            assoc[n_id] = torch.arange(n_id.size(0), device=device)

            # Get updated memory of all nodes involved in the computation.
            z, last_update = model['memory'](n_id)
            z = model['gnn'](
                z,
                last_update,
                edge_index,
                data.t[e_id].to(device),
                data.msg[e_id].to(device),
            )

            y_pred = model['link_pred'](z[assoc[src]], z[assoc[dst]])

            # compute MRR
            input_dict = {
                "y_pred_pos": np.array([y_pred[0, :].squeeze(dim=-1).cpu()]),
                "y_pred_neg": np.array(y_pred[1:, :].squeeze(dim=-1).cpu()),
                "eval_metric": [metric],
            }
            perf_list.append(evaluator.eval(input_dict)[metric])

        # Update memory and neighbor loader with ground-truth state.
        model['memory'].update_state(pos_src, pos_dst, pos_t, pos_msg)
        neighbor_loader.insert(pos_src, pos_dst)

    perf_metrics = float(torch.tensor(perf_list).mean())

    return perf_metrics

# ==========
# ==========
# ==========


# Start...
start_overall = timeit.default_timer()

# ========== set parameters...
args, _ = get_args()
print("INFO: Arguments:", args)

DATA = args.data
LR = args.lr
BATCH_SIZE = args.bs
K_VALUE = args.k_value  
NUM_EPOCH = args.num_epoch
SEED = args.seed
MEM_DIM = args.mem_dim
TIME_DIM = args.time_dim
EMB_DIM = args.emb_dim
TOLERANCE = args.tolerance
PATIENCE = args.patience
NUM_RUNS = args.num_run
NUM_NEIGHBORS = 10

MODEL_NAME = 'TGN'
# ==========

# set the device
device = torch.device("cuda" if torch.cuda.is_available() else "cpu")

# data loading
dataset = PyGLinkPropPredDataset(name=DATA, root="datasets")
train_mask = dataset.train_mask
val_mask = dataset.val_mask
test_mask = dataset.test_mask
data = dataset.get_TemporalData()
data = data.to(device)
metric = dataset.eval_metric

train_data = data[train_mask]
val_data = data[val_mask]
test_data = data[test_mask]

train_loader = TemporalDataLoader(train_data, batch_size=BATCH_SIZE)
val_loader = TemporalDataLoader(val_data, batch_size=BATCH_SIZE)
test_loader = TemporalDataLoader(test_data, batch_size=BATCH_SIZE)

# Ensure to only sample actual destination nodes as negatives.
min_dst_idx, max_dst_idx = int(data.dst.min()), int(data.dst.max())

# neighhorhood sampler
neighbor_loader = LastNeighborLoader(data.num_nodes, size=NUM_NEIGHBORS, device=device)

# define the model end-to-end
memory = TGNMemory(
    data.num_nodes,
    data.msg.size(-1),
    MEM_DIM,
    TIME_DIM,
    message_module=IdentityMessage(data.msg.size(-1), MEM_DIM, TIME_DIM),
    aggregator_module=LastAggregator(),
).to(device)

gnn = GraphAttentionEmbedding(
    in_channels=MEM_DIM,
    out_channels=EMB_DIM,
    msg_dim=data.msg.size(-1),
    time_enc=memory.time_enc,
).to(device)

link_pred = LinkPredictor(in_channels=EMB_DIM).to(device)

model = {'memory': memory,
         'gnn': gnn,
         'link_pred': link_pred}

optimizer = torch.optim.Adam(
    set(model['memory'].parameters()) | set(model['gnn'].parameters()) | set(model['link_pred'].parameters()),
    lr=LR,
)
criterion = torch.nn.BCEWithLogitsLoss()

# Helper vector to map global node indices to local ones.
assoc = torch.empty(data.num_nodes, dtype=torch.long, device=device)


print("==========================================================")
print(f"=================*** {MODEL_NAME}: LinkPropPred: {DATA} ***=============")
print("==========================================================")

evaluator = Evaluator(name=DATA)
neg_sampler = dataset.negative_sampler

# for saving the results...
results_path = f'{osp.dirname(osp.abspath(__file__))}/saved_results'
if not osp.exists(results_path):
    os.mkdir(results_path)
    print('INFO: Create directory {}'.format(results_path))
Path(results_path).mkdir(parents=True, exist_ok=True)
results_filename = f'{results_path}/{MODEL_NAME}_{DATA}_results.json'

for run_idx in range(NUM_RUNS):
    print('-------------------------------------------------------------------------------')
    print(f"INFO: >>>>> Run: {run_idx} <<<<<")
    start_run = timeit.default_timer()

    # set the seed for deterministic results...
    torch.manual_seed(run_idx + SEED)
    set_random_seed(run_idx + SEED)

    # define an early stopper
    save_model_dir = f'{osp.dirname(osp.abspath(__file__))}/saved_models/'
    save_model_id = f'{MODEL_NAME}_{DATA}_{run_idx}'
    early_stopper = EarlyStopMonitor(save_model_dir=save_model_dir, save_model_id=save_model_id, 
                                    tolerance=TOLERANCE, patience=PATIENCE)

    # ==================================================== Train & Validation
    # loading the validation negative samples
    dataset.load_val_ns()

    start_train_val = timeit.default_timer()
    for epoch in range(1, NUM_EPOCH + 1):
        # training
        start_epoch_train = timeit.default_timer()
        loss = train()
        print(
            f"Epoch: {epoch:02d}, Loss: {loss:.4f}, Training elapsed Time (s): {timeit.default_timer() - start_epoch_train: .4f}"
        )

        # validation
        start_val = timeit.default_timer()
        perf_metric_val = test_one_vs_many(val_loader, neg_sampler, split_mode="val")
<<<<<<< HEAD

        print(f"\tValidation ", metric, " : ", perf_metric_val)
        print(f"\tValidation: Elapsed time (s): {time.time() - start_val:.4f}")
=======
        print(f"\tValidation {metric}: {perf_metric_val: .4f}")
        print(f"\tValidation: Elapsed time (s): {timeit.default_timer() - start_val: .4f}")
>>>>>>> 5df2e6e3

        # check for early stopping
        if early_stopper.step_check(perf_metric_val, model):
            break

<<<<<<< HEAD
    print(f"Train & Validation: Elapsed Time (s): {time.time() - start_train_val:.4f}")
=======
    train_val_time = timeit.default_timer() - start_train_val
    print(f"Train & Validation: Elapsed Time (s): {train_val_time: .4f}")
>>>>>>> 5df2e6e3

    # ==================================================== Test
    # first, load the best model
    early_stopper.load_checkpoint(model)

    # loading the test negative samples
    dataset.load_test_ns()

    # final testing
    start_test = timeit.default_timer()
    perf_metric_test = test_one_vs_many(test_loader, neg_sampler, split_mode="test")

    print(f"INFO: Test: Evaluation Setting: >>> ONE-VS-MANY <<< ")
<<<<<<< HEAD
    print(f"\tTest: {metric}: {perf_metric_test:.4f}")
    print(f"\tTest: Elapsed Time (s): {time.time() - start_test:.4f}")

    print(f"INFO: >>>>> Run: {run_idx}, elapsed time: {time.time() - start_run:.4f} <<<<<")
    print('-------------------------------------------------------------------------------')

print(f"Overall Elapsed Time (s): {time.time() - start_overall:.4f}")
=======
    print(f"\tTest: {metric}: {perf_metric_test: .4f}")
    test_time = timeit.default_timer() - start_test
    print(f"\tTest: Elapsed Time (s): {test_time: .4f}")

    save_results({'model': MODEL_NAME,
                  'data': DATA,
                  'run': run_idx,
                  'seed': SEED,
                  metric: perf_metric_test,
                  'test_time': test_time,
                  'tot_train_val_time': train_val_time
                  }, 
    results_filename)

    print(f"INFO: >>>>> Run: {run_idx}, elapsed time: {timeit.default_timer() - start_run: .4f} <<<<<")
    print('-------------------------------------------------------------------------------')

print(f"Overall Elapsed Time (s): {timeit.default_timer() - start_overall: .4f}")
>>>>>>> 5df2e6e3
print("==============================================================")<|MERGE_RESOLUTION|>--- conflicted
+++ resolved
@@ -291,25 +291,15 @@
         # validation
         start_val = timeit.default_timer()
         perf_metric_val = test_one_vs_many(val_loader, neg_sampler, split_mode="val")
-<<<<<<< HEAD
-
-        print(f"\tValidation ", metric, " : ", perf_metric_val)
-        print(f"\tValidation: Elapsed time (s): {time.time() - start_val:.4f}")
-=======
         print(f"\tValidation {metric}: {perf_metric_val: .4f}")
         print(f"\tValidation: Elapsed time (s): {timeit.default_timer() - start_val: .4f}")
->>>>>>> 5df2e6e3
 
         # check for early stopping
         if early_stopper.step_check(perf_metric_val, model):
             break
 
-<<<<<<< HEAD
-    print(f"Train & Validation: Elapsed Time (s): {time.time() - start_train_val:.4f}")
-=======
     train_val_time = timeit.default_timer() - start_train_val
     print(f"Train & Validation: Elapsed Time (s): {train_val_time: .4f}")
->>>>>>> 5df2e6e3
 
     # ==================================================== Test
     # first, load the best model
@@ -323,15 +313,6 @@
     perf_metric_test = test_one_vs_many(test_loader, neg_sampler, split_mode="test")
 
     print(f"INFO: Test: Evaluation Setting: >>> ONE-VS-MANY <<< ")
-<<<<<<< HEAD
-    print(f"\tTest: {metric}: {perf_metric_test:.4f}")
-    print(f"\tTest: Elapsed Time (s): {time.time() - start_test:.4f}")
-
-    print(f"INFO: >>>>> Run: {run_idx}, elapsed time: {time.time() - start_run:.4f} <<<<<")
-    print('-------------------------------------------------------------------------------')
-
-print(f"Overall Elapsed Time (s): {time.time() - start_overall:.4f}")
-=======
     print(f"\tTest: {metric}: {perf_metric_test: .4f}")
     test_time = timeit.default_timer() - start_test
     print(f"\tTest: Elapsed Time (s): {test_time: .4f}")
@@ -350,5 +331,4 @@
     print('-------------------------------------------------------------------------------')
 
 print(f"Overall Elapsed Time (s): {timeit.default_timer() - start_overall: .4f}")
->>>>>>> 5df2e6e3
 print("==============================================================")